<?php

declare(strict_types=1);

/*
 * This file is part of the Sonata Project package.
 *
 * (c) Thomas Rabaix <thomas.rabaix@sonata-project.org>
 *
 * For the full copyright and license information, please view the LICENSE
 * file that was distributed with this source code.
 */

namespace Sonata\ClassificationBundle\Form\Type;

use Sonata\AdminBundle\Form\Type\ModelType;
use Sonata\ClassificationBundle\Form\ChoiceList\CategoryChoiceLoader;
use Sonata\ClassificationBundle\Model\CategoryInterface;
use Sonata\ClassificationBundle\Model\CategoryManagerInterface;
use Sonata\Doctrine\Model\ManagerInterface;
use Symfony\Component\Form\AbstractType;
use Symfony\Component\Form\ChoiceList\Loader\ChoiceLoaderInterface;
use Symfony\Component\OptionsResolver\Options;
use Symfony\Component\OptionsResolver\OptionsResolver;
use Symfony\Component\OptionsResolver\OptionsResolverInterface;

/**
 * Select a category.
 *
 * @author Thomas Rabaix <thomas.rabaix@sonata-project.org>
 */
class CategorySelectorType extends AbstractType
{
    /**
     * @var CategoryManagerInterface
     */
    protected $manager;

    public function __construct(ManagerInterface $manager)
    {
        $this->manager = $manager;
    }

    /**
     * NEXT_MAJOR: Remove this method.
     *
     * @deprecated since sonata-project/classification-bundle 3.x, to be removed in version 4.0.
     */
    public function setDefaultOptions(OptionsResolverInterface $resolver): void
    {
        $this->configureOptions($resolver);
    }

<<<<<<< HEAD
    /**
     * NEXT_MAJOR: replace usage of deprecated 'choice_list' option, when bumping requirements to SF 2.7+.
     */
    public function configureOptions(OptionsResolver $resolver): void
=======
    public function configureOptions(OptionsResolver $resolver)
>>>>>>> b8c8ef0c
    {
        $resolver->setDefaults([
            'context' => null,
            'category' => null,
            'choice_loader' => function (Options $opts): ChoiceLoaderInterface {
                return new CategoryChoiceLoader(array_flip($this->getChoices($opts)));
            },
        ]);
    }

    /**
     * @return array
     */
    public function getChoices(Options $options)
    {
        if (!$options['category'] instanceof CategoryInterface) {
            return [];
        }

        if (null === $options['context']) {
            $categories = $this->manager->getAllRootCategories();
        } else {
            $categories = $this->manager->getRootCategoriesForContext($options['context']);
        }

        $choices = [];

        foreach ($categories as $category) {
            $choices[$category->getId()] = sprintf('%s (%s)', $category->getName(), $category->getContext()->getId());

            $this->childWalker($category, $options, $choices);
        }

        return $choices;
    }

    public function getParent()
    {
        return ModelType::class;
    }

    public function getBlockPrefix()
    {
        return 'sonata_category_selector';
    }

    /**
     * NEXT_MAJOR: Remove this method.
     *
     * @deprecated since sonata-project/classification-bundle 3.x, to be removed in version 4.0.
     */
    public function getName()
    {
        return $this->getBlockPrefix();
    }

    /**
     * @param int $level
     */
    private function childWalker(CategoryInterface $category, Options $options, array &$choices, $level = 2): void
    {
        if (null === $category->getChildren()) {
            return;
        }

        foreach ($category->getChildren() as $child) {
            if ($options['category'] && $options['category']->getId() === $child->getId()) {
                continue;
            }

            $choices[$child->getId()] = sprintf('%s %s', str_repeat('-', 1 * $level), $child);

            $this->childWalker($child, $options, $choices, $level + 1);
        }
    }
}<|MERGE_RESOLUTION|>--- conflicted
+++ resolved
@@ -51,14 +51,7 @@
         $this->configureOptions($resolver);
     }
 
-<<<<<<< HEAD
-    /**
-     * NEXT_MAJOR: replace usage of deprecated 'choice_list' option, when bumping requirements to SF 2.7+.
-     */
     public function configureOptions(OptionsResolver $resolver): void
-=======
-    public function configureOptions(OptionsResolver $resolver)
->>>>>>> b8c8ef0c
     {
         $resolver->setDefaults([
             'context' => null,
