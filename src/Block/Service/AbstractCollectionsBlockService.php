<?php

declare(strict_types=1);

/*
 * This file is part of the Sonata Project package.
 *
 * (c) Thomas Rabaix <thomas.rabaix@sonata-project.org>
 *
 * For the full copyright and license information, please view the LICENSE
 * file that was distributed with this source code.
 */

namespace Sonata\ClassificationBundle\Block\Service;

use Sonata\AdminBundle\Admin\AdminInterface;
use Sonata\AdminBundle\Form\FormMapper;
use Sonata\BlockBundle\Block\BlockContextInterface;
use Sonata\BlockBundle\Meta\Metadata;
use Sonata\BlockBundle\Model\BlockInterface;
use Sonata\ClassificationBundle\Model\CollectionInterface;
use Sonata\ClassificationBundle\Model\CollectionManagerInterface;
use Sonata\ClassificationBundle\Model\ContextManagerInterface;
use Sonata\Form\Type\ImmutableArrayType;
use Symfony\Bundle\FrameworkBundle\Templating\EngineInterface;
use Symfony\Component\Form\Extension\Core\Type\ChoiceType;
use Symfony\Component\Form\Extension\Core\Type\TextType;
use Symfony\Component\HttpFoundation\Response;
use Symfony\Component\OptionsResolver\OptionsResolver;

/**
 * @author Christian Gripp <mail@core23.de>
 */
abstract class AbstractCollectionsBlockService extends AbstractClassificationBlockService
{
    /**
     * @var CollectionManagerInterface
     */
    private $collectionManager;

    /**
     * @var AdminInterface
     */
    private $collectionAdmin;

    /**
     * @param string $name
     */
    public function __construct($name, EngineInterface $templating, ContextManagerInterface $contextManager, CollectionManagerInterface $collectionManager, AdminInterface $collectionAdmin)
    {
        parent::__construct($name, $templating, $contextManager);

        $this->collectionManager = $collectionManager;
        $this->collectionAdmin = $collectionAdmin;
    }

    public function execute(BlockContextInterface $blockContext, Response $response = null)
    {
        $collection = $this->getCollection($blockContext->getSetting('collectionId'), $blockContext->getSetting('collection'));
        $collections = $this->contextManager->findBy([
            'enabled' => true,
            'context' => $blockContext->getSetting('context'),
        ]);

        return $this->renderResponse($blockContext->getTemplate(), [
            'context' => $blockContext,
            'settings' => $blockContext->getSettings(),
            'block' => $blockContext->getBlock(),
            'collection' => $collection,
            'collections' => $collections,
        ], $response);
    }

<<<<<<< HEAD
    /**
     * {@inheritdoc}
     */
    public function buildEditForm(FormMapper $formMapper, BlockInterface $block): void
=======
    public function buildEditForm(FormMapper $formMapper, BlockInterface $block)
>>>>>>> a2c0e6e1
    {
        $adminField = $this->getFormAdminType($formMapper, $this->collectionAdmin, 'collectionId', 'collection', [
            'label' => 'form.label_collection',
        ], [
            'translation_domain' => 'SonataClassificationBundle',
            'link_parameters' => [
                [
                    'context' => $block->getSetting('context'),
                ],
            ],
        ]);

        $formMapper->add(
            'settings',
            ImmutableArrayType::class, [
                'keys' => [
                    ['title', TextType::class, [
                        'required' => false,
                        'label' => 'form.label_title',
                    ]],
                    ['translation_domain', TextType::class, [
                        'label' => 'form.label_translation_domain',
                        'required' => false,
                    ]],
                    ['icon', TextType::class, [
                        'label' => 'form.label_icon',
                        'required' => false,
                    ]],
                    ['class', TextType::class, [
                        'label' => 'form.label_class',
                        'required' => false,
                    ]],
                    ['context', ChoiceType::class, [
                        'label' => 'form.label_context',
                        'required' => false,
                        'choices' => $this->getContextChoices(),
                    ]],
                    [$adminField, null, []],
                ],
                'translation_domain' => 'SonataClassificationBundle',
            ]
        );
    }

<<<<<<< HEAD
    /**
     * {@inheritdoc}
     */
    public function configureSettings(OptionsResolver $resolver): void
=======
    public function configureSettings(OptionsResolver $resolver)
>>>>>>> a2c0e6e1
    {
        $resolver->setDefaults([
            'title' => null,
            'translation_domain' => null,
            'icon' => 'fa fa-inpanel',
            'class' => null,
            'collection' => false,
            'collectionId' => null,
            'context' => null,
            'template' => '@SonataClassification/Block/base_block_collections.html.twig',
        ]);
    }

<<<<<<< HEAD
    /**
     * {@inheritdoc}
     */
    public function load(BlockInterface $block): void
=======
    public function load(BlockInterface $block)
>>>>>>> a2c0e6e1
    {
        if (is_numeric($block->getSetting('collectionId'))) {
            $block->setSetting('collectionId', $this->getCollection($block->getSetting('collectionId')));
        }
    }

<<<<<<< HEAD
    /**
     * {@inheritdoc}
     */
    public function prePersist(BlockInterface $block): void
=======
    public function prePersist(BlockInterface $block)
>>>>>>> a2c0e6e1
    {
        $this->resolveIds($block);
    }

<<<<<<< HEAD
    /**
     * {@inheritdoc}
     */
    public function preUpdate(BlockInterface $block): void
=======
    public function preUpdate(BlockInterface $block)
>>>>>>> a2c0e6e1
    {
        $this->resolveIds($block);
    }

    public function getBlockMetadata($code = null)
    {
        $description = (null !== $code ? $code : $this->getName());

        return new Metadata($this->getName(), $description, false, 'SonataClassificationBundle', [
            'class' => 'fa fa-folder-open-o',
        ]);
    }

    /**
     * @param CollectionInterface|int $id
     * @param mixed                   $default
     *
     * @return CollectionInterface|null
     */
    final protected function getCollection($id, $default = null)
    {
        if ($id instanceof CollectionInterface) {
            return $id;
        }

        if (is_numeric($id)) {
            return $this->collectionManager->find($id);
        }

        if ($default instanceof CollectionInterface) {
            return $default;
        }

        return null;
    }

    private function resolveIds(BlockInterface $block): void
    {
        $block->setSetting(
            'collectionId',
            \is_object($block->getSetting('collectionId')) ? $block->getSetting('collectionId')->getId() : null
        );
    }
}<|MERGE_RESOLUTION|>--- conflicted
+++ resolved
@@ -71,14 +71,7 @@
         ], $response);
     }
 
-<<<<<<< HEAD
-    /**
-     * {@inheritdoc}
-     */
     public function buildEditForm(FormMapper $formMapper, BlockInterface $block): void
-=======
-    public function buildEditForm(FormMapper $formMapper, BlockInterface $block)
->>>>>>> a2c0e6e1
     {
         $adminField = $this->getFormAdminType($formMapper, $this->collectionAdmin, 'collectionId', 'collection', [
             'label' => 'form.label_collection',
@@ -123,14 +116,7 @@
         );
     }
 
-<<<<<<< HEAD
-    /**
-     * {@inheritdoc}
-     */
     public function configureSettings(OptionsResolver $resolver): void
-=======
-    public function configureSettings(OptionsResolver $resolver)
->>>>>>> a2c0e6e1
     {
         $resolver->setDefaults([
             'title' => null,
@@ -144,40 +130,19 @@
         ]);
     }
 
-<<<<<<< HEAD
-    /**
-     * {@inheritdoc}
-     */
     public function load(BlockInterface $block): void
-=======
-    public function load(BlockInterface $block)
->>>>>>> a2c0e6e1
     {
         if (is_numeric($block->getSetting('collectionId'))) {
             $block->setSetting('collectionId', $this->getCollection($block->getSetting('collectionId')));
         }
     }
 
-<<<<<<< HEAD
-    /**
-     * {@inheritdoc}
-     */
     public function prePersist(BlockInterface $block): void
-=======
-    public function prePersist(BlockInterface $block)
->>>>>>> a2c0e6e1
     {
         $this->resolveIds($block);
     }
 
-<<<<<<< HEAD
-    /**
-     * {@inheritdoc}
-     */
     public function preUpdate(BlockInterface $block): void
-=======
-    public function preUpdate(BlockInterface $block)
->>>>>>> a2c0e6e1
     {
         $this->resolveIds($block);
     }
