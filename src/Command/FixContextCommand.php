<?php

declare(strict_types=1);

/*
 * This file is part of the Sonata Project package.
 *
 * (c) Thomas Rabaix <thomas.rabaix@sonata-project.org>
 *
 * For the full copyright and license information, please view the LICENSE
 * file that was distributed with this source code.
 */

namespace Sonata\ClassificationBundle\Command;

use Sonata\ClassificationBundle\Model\ContextInterface;
use Symfony\Bundle\FrameworkBundle\Command\ContainerAwareCommand;
use Symfony\Component\Console\Input\InputInterface;
use Symfony\Component\Console\Output\OutputInterface;

class FixContextCommand extends ContainerAwareCommand
{
<<<<<<< HEAD
    /**
     * {@inheritdoc}
     */
    public function configure(): void
=======
    public function configure()
>>>>>>> a2c0e6e1
    {
        $this->setName('sonata:classification:fix-context');
        $this->setDescription('Generate the default context if none defined and attach the context to all elements');
    }

<<<<<<< HEAD
    /**
     * {@inheritdoc}
     */
    public function execute(InputInterface $input, OutputInterface $output): void
=======
    public function execute(InputInterface $input, OutputInterface $output)
>>>>>>> a2c0e6e1
    {
        $contextManager = $this->getContainer()->get('sonata.classification.manager.context');
        $tagManager = $this->getContainer()->get('sonata.classification.manager.tag');
        $collectionManager = $this->getContainer()->get('sonata.classification.manager.collection');
        $categoryManager = $this->getContainer()->get('sonata.classification.manager.category');

        $output->writeln('1. Checking default context');

        $defaultContext = $contextManager->findOneBy([
            'id' => ContextInterface::DEFAULT_CONTEXT,
        ]);

        if (!$defaultContext) {
            $output->writeln(' > default context is missing, creating one');
            $defaultContext = $contextManager->create();
            $defaultContext->setId(ContextInterface::DEFAULT_CONTEXT);
            $defaultContext->setName('Default');
            $defaultContext->setEnabled(true);

            $contextManager->save($defaultContext);
        } else {
            $output->writeln(' > default context exists');
        }

        $output->writeln('2. Find tag without default context');

        foreach ($tagManager->findBy([]) as $tag) {
            if ($tag->getContext()) {
                continue;
            }

            $output->writeln(sprintf(' > attach default context to tag: %s (%s)', $tag->getSlug(), $tag->getId()));
            $tag->setContext($defaultContext);

            $tagManager->save($tag);
        }

        $output->writeln('3. Find collection without default context');

        foreach ($collectionManager->findBy([]) as $collection) {
            if ($collection->getContext()) {
                continue;
            }

            $output->writeln(sprintf(' > attach default context to collection: %s (%s)', $collection->getSlug(), $collection->getId()));
            $collection->setContext($defaultContext);

            $collectionManager->save($collection);
        }

        $output->writeln('3. Find category without default context');

        foreach ($categoryManager->findBy([]) as $category) {
            if ($category->getContext()) {
                continue;
            }

            $output->writeln(sprintf(' > attach default context to collection: %s (%s)', $category->getSlug(), $category->getId()));
            $category->setContext($defaultContext);

            $categoryManager->save($category);
        }

        $output->writeln('Done!');
    }
}<|MERGE_RESOLUTION|>--- conflicted
+++ resolved
@@ -20,27 +20,13 @@
 
 class FixContextCommand extends ContainerAwareCommand
 {
-<<<<<<< HEAD
-    /**
-     * {@inheritdoc}
-     */
     public function configure(): void
-=======
-    public function configure()
->>>>>>> a2c0e6e1
     {
         $this->setName('sonata:classification:fix-context');
         $this->setDescription('Generate the default context if none defined and attach the context to all elements');
     }
 
-<<<<<<< HEAD
-    /**
-     * {@inheritdoc}
-     */
     public function execute(InputInterface $input, OutputInterface $output): void
-=======
-    public function execute(InputInterface $input, OutputInterface $output)
->>>>>>> a2c0e6e1
     {
         $contextManager = $this->getContainer()->get('sonata.classification.manager.context');
         $tagManager = $this->getContainer()->get('sonata.classification.manager.tag');
