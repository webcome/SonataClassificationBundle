--- conflicted
+++ resolved
@@ -97,14 +97,7 @@
         $container->setParameter('sonata.classification.admin.context.translation_domain', $config['admin']['context']['translation']);
     }
 
-<<<<<<< HEAD
-    /**
-     * @param array $config
-     */
     public function registerDoctrineMapping(array $config): void
-=======
-    public function registerDoctrineMapping(array $config)
->>>>>>> 7b8c3bce
     {
         foreach ($config['class'] as $type => $class) {
             if (!class_exists($class)) {
