--- conflicted
+++ resolved
@@ -85,14 +85,9 @@
     }
 
     /**
-<<<<<<< HEAD
-     * {@inheritdoc}
-=======
      * NEXT_MAJOR: add this method to the interface.
      *
-     *
      * @return CategoryInterface
->>>>>>> 7b8c3bce
      */
     public function getRootCategoryWithChildren(CategoryInterface $category)
     {
