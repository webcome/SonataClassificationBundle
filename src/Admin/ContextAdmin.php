<?php

declare(strict_types=1);

/*
 * This file is part of the Sonata Project package.
 *
 * (c) Thomas Rabaix <thomas.rabaix@sonata-project.org>
 *
 * For the full copyright and license information, please view the LICENSE
 * file that was distributed with this source code.
 */

namespace Sonata\ClassificationBundle\Admin;

use Sonata\AdminBundle\Admin\AbstractAdmin;
use Sonata\AdminBundle\Datagrid\DatagridMapper;
use Sonata\AdminBundle\Datagrid\ListMapper;
use Sonata\AdminBundle\Form\FormMapper;
use Symfony\Component\Form\Extension\Core\Type\CheckboxType;

class ContextAdmin extends AbstractAdmin
{
    protected $classnameLabel = 'Context';

<<<<<<< HEAD
    /**
     * {@inheritdoc}
     */
    protected function configureFormFields(FormMapper $formMapper): void
=======
    protected function configureFormFields(FormMapper $formMapper)
>>>>>>> a2c0e6e1
    {
        $formMapper
            ->ifTrue(!($this->hasSubject() && null !== $this->getSubject()->getId()))
                ->add('id')
            ->ifEnd()
            ->add('name')
            ->add('enabled', CheckboxType::class, [
                'required' => false,
            ])
        ;
    }

<<<<<<< HEAD
    /**
     * {@inheritdoc}
     */
    protected function configureDatagridFilters(DatagridMapper $datagridMapper): void
=======
    protected function configureDatagridFilters(DatagridMapper $datagridMapper)
>>>>>>> a2c0e6e1
    {
        $datagridMapper
            ->add('id')
            ->add('name')
            ->add('enabled')
        ;
    }

<<<<<<< HEAD
    /**
     * {@inheritdoc}
     */
    protected function configureListFields(ListMapper $listMapper): void
=======
    protected function configureListFields(ListMapper $listMapper)
>>>>>>> a2c0e6e1
    {
        $listMapper
            ->addIdentifier('name')
            ->addIdentifier('id')
            ->add('enabled', null, [
                'editable' => true,
            ])
            ->add('createdAt')
            ->add('updatedAt')
        ;
    }
}<|MERGE_RESOLUTION|>--- conflicted
+++ resolved
@@ -23,14 +23,7 @@
 {
     protected $classnameLabel = 'Context';
 
-<<<<<<< HEAD
-    /**
-     * {@inheritdoc}
-     */
     protected function configureFormFields(FormMapper $formMapper): void
-=======
-    protected function configureFormFields(FormMapper $formMapper)
->>>>>>> a2c0e6e1
     {
         $formMapper
             ->ifTrue(!($this->hasSubject() && null !== $this->getSubject()->getId()))
@@ -43,14 +36,7 @@
         ;
     }
 
-<<<<<<< HEAD
-    /**
-     * {@inheritdoc}
-     */
     protected function configureDatagridFilters(DatagridMapper $datagridMapper): void
-=======
-    protected function configureDatagridFilters(DatagridMapper $datagridMapper)
->>>>>>> a2c0e6e1
     {
         $datagridMapper
             ->add('id')
@@ -59,14 +45,7 @@
         ;
     }
 
-<<<<<<< HEAD
-    /**
-     * {@inheritdoc}
-     */
     protected function configureListFields(ListMapper $listMapper): void
-=======
-    protected function configureListFields(ListMapper $listMapper)
->>>>>>> a2c0e6e1
     {
         $listMapper
             ->addIdentifier('name')
