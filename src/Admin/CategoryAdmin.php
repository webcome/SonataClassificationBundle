<?php

declare(strict_types=1);

/*
 * This file is part of the Sonata Project package.
 *
 * (c) Thomas Rabaix <thomas.rabaix@sonata-project.org>
 *
 * For the full copyright and license information, please view the LICENSE
 * file that was distributed with this source code.
 */

namespace Sonata\ClassificationBundle\Admin;

use Sonata\AdminBundle\Datagrid\DatagridMapper;
use Sonata\AdminBundle\Datagrid\ListMapper;
use Sonata\AdminBundle\Form\FormMapper;
use Sonata\AdminBundle\Route\RouteCollection;
use Sonata\ClassificationBundle\Form\Type\CategorySelectorType;
use Symfony\Component\Form\Extension\Core\Type\CheckboxType;
use Symfony\Component\Form\Extension\Core\Type\IntegerType;
use Symfony\Component\Form\Extension\Core\Type\TextareaType;
use Symfony\Component\Validator\Constraints\Valid;

class CategoryAdmin extends ContextAwareAdmin
{
    protected $classnameLabel = 'Category';

    // NEXT_MAJOR: remove this override
    protected $formOptions = [
        'cascade_validation' => true,
    ];

    /**
     * {@inheritdoc}
     */
    public function configureRoutes(RouteCollection $routes): void
    {
        $routes->add('tree', 'tree');
    }

    /**
     * {@inheritdoc}
     */
    public function getFormBuilder()
    {
        // NEXT_MAJOR: set constraints unconditionally
        if (isset($this->formOptions['cascade_validation'])) {
            unset($this->formOptions['cascade_validation']);
            $this->formOptions['constraints'][] = new Valid();
        } else {
            @trigger_error(<<<'EOT'
Unsetting cascade_validation is deprecated since 3.2, and will give an error in 4.0.
Override getFormBuilder() and remove the "Valid" constraint instead.
EOT
            , E_USER_DEPRECATED);
        }

        return parent::getFormBuilder();
    }

    /**
     * {@inheritdoc}
     */
    protected function configureFormFields(FormMapper $formMapper): void
    {
        $formMapper
            ->with('group_general', ['class' => 'col-md-6'])
                ->add('name')
                ->add('description', TextareaType::class, [
                    'required' => false,
                ])
        ;

        if ($this->hasSubject()) {
            if (null !== $this->getSubject()->getParent() || null === $this->getSubject()->getId()) { // root category cannot have a parent
                $formMapper
                    ->add('parent', CategorySelectorType::class, [
                        'category' => $this->getSubject() ?: null,
                        'model_manager' => $this->getModelManager(),
                        'class' => $this->getClass(),
                        'required' => true,
                        'context' => $this->getSubject()->getContext(),
                    ])
                ;
            }
        }

        $position = $this->hasSubject() && null !== $this->getSubject()->getPosition() ? $this->getSubject()->getPosition() : 0;

        $formMapper
            ->end()
            ->with('group_options', ['class' => 'col-md-6'])
                ->add('enabled', CheckboxType::class, [
                    'required' => false,
                ])
                ->add('position', IntegerType::class, [
                    'required' => false,
                    'data' => $position,
                ])
            ->end()
        ;
<<<<<<< HEAD
=======

        if (interface_exists(MediaInterface::class)) {
            $formMapper
                ->with('group_general')
                    ->add('media', ModelListType::class, [
                        'required' => false,
                    ], [
                        'link_parameters' => [
                            'provider' => 'sonata.media.provider.image',
                            'context' => 'sonata_category',
                        ],
                    ])
                ->end();
        }
>>>>>>> 3a791af7
    }

    /**
     * {@inheritdoc}
     */
    protected function configureDatagridFilters(DatagridMapper $datagridMapper): void
    {
        parent::configureDatagridFilters($datagridMapper);

        $datagridMapper
            ->add('name')
            ->add('enabled')
        ;
    }

    /**
     * {@inheritdoc}
     */
    protected function configureListFields(ListMapper $listMapper): void
    {
        $listMapper
            ->addIdentifier('name')
            ->add('context', null, [
                'sortable' => 'context.name',
            ])
            ->add('slug')
            ->add('description')
            ->add('enabled', null, ['editable' => true])
            ->add('position')
            ->add('parent', null, [
                'sortable' => 'parent.name',
            ])
        ;
    }
}<|MERGE_RESOLUTION|>--- conflicted
+++ resolved
@@ -101,23 +101,6 @@
                 ])
             ->end()
         ;
-<<<<<<< HEAD
-=======
-
-        if (interface_exists(MediaInterface::class)) {
-            $formMapper
-                ->with('group_general')
-                    ->add('media', ModelListType::class, [
-                        'required' => false,
-                    ], [
-                        'link_parameters' => [
-                            'provider' => 'sonata.media.provider.image',
-                            'context' => 'sonata_category',
-                        ],
-                    ])
-                ->end();
-        }
->>>>>>> 3a791af7
     }
 
     /**
