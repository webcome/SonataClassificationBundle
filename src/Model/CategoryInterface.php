--- conflicted
+++ resolved
@@ -132,13 +132,6 @@
      */
     public function getParent();
 
-    /**
-<<<<<<< HEAD
-     * @param ContextInterface $context
-     */
-=======
-     * @param MediaInterface $media
-     */
     public function setMedia(MediaInterface $media = null);
 
     /**
@@ -146,7 +139,6 @@
      */
     public function getMedia();
 
->>>>>>> 7b8c3bce
     public function setContext(ContextInterface $context);
 
     /**
