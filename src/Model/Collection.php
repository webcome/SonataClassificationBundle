<?php

declare(strict_types=1);

/*
 * This file is part of the Sonata Project package.
 *
 * (c) Thomas Rabaix <thomas.rabaix@sonata-project.org>
 *
 * For the full copyright and license information, please view the LICENSE
 * file that was distributed with this source code.
 */

namespace Sonata\ClassificationBundle\Model;

abstract class Collection implements CollectionInterface
{
    /**
     * @var string
     */
    protected $name;

    /**
     * @var string
     */
    protected $slug;

    /**
     * @var bool
     */
    protected $enabled;

    /**
     * @var string|null
     */
    protected $description;

    /**
     * @var \DateTime
     */
    protected $createdAt;

    /**
     * @var \DateTime
     */
    protected $updatedAt;

    /**
     * @var ContextInterface
     */
    protected $context;

    public function __toString()
    {
        return $this->getName() ?: 'n/a';
    }

<<<<<<< HEAD
    /**
     * {@inheritdoc}
     */
    public function setName($name): void
=======
    public function setName($name)
>>>>>>> a2c0e6e1
    {
        $this->name = $name;

        $this->setSlug($name);
    }

    public function getName()
    {
        return $this->name;
    }

<<<<<<< HEAD
    /**
     * {@inheritdoc}
     */
    public function setEnabled($enabled): void
=======
    public function setEnabled($enabled)
>>>>>>> a2c0e6e1
    {
        $this->enabled = $enabled;
    }

    public function getEnabled()
    {
        return $this->enabled;
    }

<<<<<<< HEAD
    /**
     * {@inheritdoc}
     */
    public function setSlug($slug): void
=======
    public function setSlug($slug)
>>>>>>> a2c0e6e1
    {
        $this->slug = Tag::slugify($slug);
    }

    public function getSlug()
    {
        return $this->slug;
    }

<<<<<<< HEAD
    /**
     * {@inheritdoc}
     */
    public function setDescription($description): void
=======
    public function setDescription($description)
>>>>>>> a2c0e6e1
    {
        $this->description = $description;
    }

    public function getDescription()
    {
        return $this->description;
    }

    public function prePersist(): void
    {
        $this->setCreatedAt(new \DateTime());
        $this->setUpdatedAt(new \DateTime());
    }

    public function preUpdate(): void
    {
        $this->setUpdatedAt(new \DateTime());
    }

<<<<<<< HEAD
    /**
     * {@inheritdoc}
     */
    public function setCreatedAt(\DateTime $createdAt): void
=======
    public function setCreatedAt(\DateTime $createdAt)
>>>>>>> a2c0e6e1
    {
        $this->createdAt = $createdAt;
    }

    public function getCreatedAt()
    {
        return $this->createdAt;
    }

<<<<<<< HEAD
    /**
     * {@inheritdoc}
     */
    public function setUpdatedAt(\DateTime $updatedAt): void
=======
    public function setUpdatedAt(\DateTime $updatedAt)
>>>>>>> a2c0e6e1
    {
        $this->updatedAt = $updatedAt;
    }

    public function getUpdatedAt()
    {
        return $this->updatedAt;
    }

<<<<<<< HEAD
    /**
     * {@inheritdoc}
     */
    public function setContext(ContextInterface $context): void
=======
    public function setMedia(MediaInterface $media = null)
    {
        $this->media = $media;
    }

    /**
     * @return MediaInterface
     */
    public function getMedia()
    {
        return $this->media;
    }

    public function setContext(ContextInterface $context)
>>>>>>> a2c0e6e1
    {
        $this->context = $context;
    }

    /**
     * @return ContextInterface
     */
    public function getContext()
    {
        return $this->context;
    }
}<|MERGE_RESOLUTION|>--- conflicted
+++ resolved
@@ -55,14 +55,7 @@
         return $this->getName() ?: 'n/a';
     }
 
-<<<<<<< HEAD
-    /**
-     * {@inheritdoc}
-     */
     public function setName($name): void
-=======
-    public function setName($name)
->>>>>>> a2c0e6e1
     {
         $this->name = $name;
 
@@ -74,14 +67,7 @@
         return $this->name;
     }
 
-<<<<<<< HEAD
-    /**
-     * {@inheritdoc}
-     */
     public function setEnabled($enabled): void
-=======
-    public function setEnabled($enabled)
->>>>>>> a2c0e6e1
     {
         $this->enabled = $enabled;
     }
@@ -91,14 +77,7 @@
         return $this->enabled;
     }
 
-<<<<<<< HEAD
-    /**
-     * {@inheritdoc}
-     */
     public function setSlug($slug): void
-=======
-    public function setSlug($slug)
->>>>>>> a2c0e6e1
     {
         $this->slug = Tag::slugify($slug);
     }
@@ -108,14 +87,7 @@
         return $this->slug;
     }
 
-<<<<<<< HEAD
-    /**
-     * {@inheritdoc}
-     */
     public function setDescription($description): void
-=======
-    public function setDescription($description)
->>>>>>> a2c0e6e1
     {
         $this->description = $description;
     }
@@ -136,14 +108,7 @@
         $this->setUpdatedAt(new \DateTime());
     }
 
-<<<<<<< HEAD
-    /**
-     * {@inheritdoc}
-     */
     public function setCreatedAt(\DateTime $createdAt): void
-=======
-    public function setCreatedAt(\DateTime $createdAt)
->>>>>>> a2c0e6e1
     {
         $this->createdAt = $createdAt;
     }
@@ -153,14 +118,7 @@
         return $this->createdAt;
     }
 
-<<<<<<< HEAD
-    /**
-     * {@inheritdoc}
-     */
     public function setUpdatedAt(\DateTime $updatedAt): void
-=======
-    public function setUpdatedAt(\DateTime $updatedAt)
->>>>>>> a2c0e6e1
     {
         $this->updatedAt = $updatedAt;
     }
@@ -170,27 +128,7 @@
         return $this->updatedAt;
     }
 
-<<<<<<< HEAD
-    /**
-     * {@inheritdoc}
-     */
     public function setContext(ContextInterface $context): void
-=======
-    public function setMedia(MediaInterface $media = null)
-    {
-        $this->media = $media;
-    }
-
-    /**
-     * @return MediaInterface
-     */
-    public function getMedia()
-    {
-        return $this->media;
-    }
-
-    public function setContext(ContextInterface $context)
->>>>>>> a2c0e6e1
     {
         $this->context = $context;
     }
