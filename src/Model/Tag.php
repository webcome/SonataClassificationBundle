--- conflicted
+++ resolved
@@ -52,14 +52,7 @@
         return $this->getName() ?: 'n/a';
     }
 
-<<<<<<< HEAD
-    /**
-     * {@inheritdoc}
-     */
     public function setName($name): void
-=======
-    public function setName($name)
->>>>>>> a2c0e6e1
     {
         $this->name = $name;
 
@@ -71,14 +64,7 @@
         return $this->name;
     }
 
-<<<<<<< HEAD
-    /**
-     * {@inheritdoc}
-     */
     public function setEnabled($enabled): void
-=======
-    public function setEnabled($enabled)
->>>>>>> a2c0e6e1
     {
         $this->enabled = $enabled;
     }
@@ -88,14 +74,7 @@
         return $this->enabled;
     }
 
-<<<<<<< HEAD
-    /**
-     * {@inheritdoc}
-     */
     public function setSlug($slug): void
-=======
-    public function setSlug($slug)
->>>>>>> a2c0e6e1
     {
         $this->slug = self::slugify($slug);
     }
@@ -105,14 +84,7 @@
         return $this->slug;
     }
 
-<<<<<<< HEAD
-    /**
-     * {@inheritdoc}
-     */
     public function setCreatedAt(\DateTime $createdAt = null): void
-=======
-    public function setCreatedAt(\DateTime $createdAt = null)
->>>>>>> a2c0e6e1
     {
         $this->createdAt = $createdAt;
     }
@@ -122,14 +94,7 @@
         return $this->createdAt;
     }
 
-<<<<<<< HEAD
-    /**
-     * {@inheritdoc}
-     */
     public function setUpdatedAt(\DateTime $updatedAt = null): void
-=======
-    public function setUpdatedAt(\DateTime $updatedAt = null)
->>>>>>> a2c0e6e1
     {
         $this->updatedAt = $updatedAt;
     }
@@ -164,14 +129,7 @@
         return $text;
     }
 
-<<<<<<< HEAD
-    /**
-     * {@inheritdoc}
-     */
     public function setContext(ContextInterface $context): void
-=======
-    public function setContext(ContextInterface $context)
->>>>>>> a2c0e6e1
     {
         $this->context = $context;
     }
