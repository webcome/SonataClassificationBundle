--- conflicted
+++ resolved
@@ -20,11 +20,7 @@
         "php": "^5.3 || ^7.0",
         "cocur/slugify": "^1.4 || ^2.0",
         "sonata-project/admin-bundle": "^3.1",
-<<<<<<< HEAD
-        "sonata-project/core-bundle": "^3.0.2",
-=======
         "sonata-project/core-bundle": "^3.2",
->>>>>>> 55464a79
         "sonata-project/datagrid-bundle": "^2.2.1",
         "sonata-project/doctrine-orm-admin-bundle": "^3.0",
         "sonata-project/easy-extends-bundle": "^2.2",
