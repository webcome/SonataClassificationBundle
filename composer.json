{
    "name": "sonata-project/classification-bundle",
    "type": "symfony-bundle",
    "description": "Symfony SonataClassificationBundle",
    "keywords": [
        "category",
        "tag",
        "taxonomy"
    ],
    "homepage": "https://sonata-project.org/bundles/classification",
    "license": "MIT",
    "authors": [
        {
            "name": "Thomas Rabaix",
            "email": "thomas.rabaix@sonata-project.org",
            "homepage": "https://sonata-project.org"
        },
        {
            "name": "Sonata Community",
            "homepage": "https://github.com/sonata-project/SonataClassificationBundle/contributors"
        }
    ],
    "require": {
        "php": "^7.1",
        "cocur/slugify": "^2.0 || ^3.0",
        "sonata-project/admin-bundle": "^3.31",
        "sonata-project/core-bundle": "^3.14",
        "sonata-project/datagrid-bundle": "^2.3",
        "sonata-project/doctrine-extensions": "^1.1.3",
        "sonata-project/doctrine-orm-admin-bundle": "^3.4",
        "sonata-project/easy-extends-bundle": "^2.5",
        "symfony/config": "^2.8 || ^3.2 || ^4.0",
        "symfony/console": "^2.8 || ^3.2 || ^4.0",
        "symfony/dependency-injection": "^2.8 || ^3.2 || ^4.0",
        "symfony/form": "^2.8 || ^3.2 || ^4.0",
        "symfony/http-foundation": "^2.8 || ^3.2 || ^4.0",
        "symfony/http-kernel": "^2.8 || ^3.2 || ^4.0",
        "symfony/options-resolver": "^2.8 || ^3.2 || ^4.0",
        "twig/twig": "^1.35 || ^2.0"
    },
    "conflict": {
        "friendsofsymfony/rest-bundle": "<2.1 || >=3.0",
        "jms/serializer": "<0.13",
<<<<<<< HEAD
        "sonata-project/block-bundle": "<3.0 || >=4.0",
        "sonata-project/media-bundle": "<3.0 || >=5.0"
=======
        "sonata-project/block-bundle": "<3.14 || >=4.0",
        "sonata-project/media-bundle": "<3.17 || >=4.0"
>>>>>>> 3d6ba684
    },
    "require-dev": {
        "friendsofsymfony/rest-bundle": "^2.1",
        "jms/serializer-bundle": "^1.0 || ^2.0",
<<<<<<< HEAD
        "sonata-project/block-bundle": "^3.11",
        "sonata-project/media-bundle": "^3.10 || ^4.0@dev",
        "symfony/phpunit-bridge": "^4.1"
=======
        "sonata-project/block-bundle": "^3.14",
        "sonata-project/media-bundle": "^3.17",
        "symfony/phpunit-bridge": "^4.2"
>>>>>>> 3d6ba684
    },
    "suggest": {
        "sonata-project/block-bundle": "For rendering dynamic list blocks on a page.",
        "sonata-project/media-bundle": "For media management"
    },
    "config": {
        "sort-packages": true
    },
    "extra": {
        "branch-alias": {
            "dev-master": "4.x-dev"
        }
    },
    "autoload": {
        "psr-4": {
            "Sonata\\ClassificationBundle\\": "src/"
        }
    },
    "autoload-dev": {
        "psr-4": {
            "Sonata\\ClassificationBundle\\Tests\\": "tests/"
        }
    }
}<|MERGE_RESOLUTION|>--- conflicted
+++ resolved
@@ -41,26 +41,15 @@
     "conflict": {
         "friendsofsymfony/rest-bundle": "<2.1 || >=3.0",
         "jms/serializer": "<0.13",
-<<<<<<< HEAD
-        "sonata-project/block-bundle": "<3.0 || >=4.0",
-        "sonata-project/media-bundle": "<3.0 || >=5.0"
-=======
         "sonata-project/block-bundle": "<3.14 || >=4.0",
-        "sonata-project/media-bundle": "<3.17 || >=4.0"
->>>>>>> 3d6ba684
+        "sonata-project/media-bundle": "<3.17 || >=5.0"
     },
     "require-dev": {
         "friendsofsymfony/rest-bundle": "^2.1",
         "jms/serializer-bundle": "^1.0 || ^2.0",
-<<<<<<< HEAD
-        "sonata-project/block-bundle": "^3.11",
-        "sonata-project/media-bundle": "^3.10 || ^4.0@dev",
-        "symfony/phpunit-bridge": "^4.1"
-=======
         "sonata-project/block-bundle": "^3.14",
-        "sonata-project/media-bundle": "^3.17",
+        "sonata-project/media-bundle": "^3.17 || ^4.0@dev",
         "symfony/phpunit-bridge": "^4.2"
->>>>>>> 3d6ba684
     },
     "suggest": {
         "sonata-project/block-bundle": "For rendering dynamic list blocks on a page.",
