--- conflicted
+++ resolved
@@ -34,12 +34,8 @@
         "friendsofsymfony/rest-bundle": "^1.1 || ^2.0",
         "jms/serializer-bundle": "^0.13 || ^1.0",
         "sllh/php-cs-fixer-styleci-bridge": "^2.0",
-<<<<<<< HEAD
+        "sonata-project/block-bundle": "^3.2",
         "sonata-project/media-bundle": "^3.0 || ^4.0@dev",
-=======
-        "sonata-project/block-bundle": "^3.2",
-        "sonata-project/media-bundle": "^3.0",
->>>>>>> 5a7f1b9b
         "symfony/phpunit-bridge": "^2.7 || ^3.0"
     },
     "suggest": {
@@ -48,12 +44,8 @@
     },
     "conflict": {
         "jms/serializer": "<0.13",
-<<<<<<< HEAD
+        "sonata-project/block-bundle": "<3.0 || >=4.0",
         "sonata-project/media-bundle": "<3.0 || >=5.0"
-=======
-        "sonata-project/block-bundle": "<3.0 || >=4.0",
-        "sonata-project/media-bundle": "<3.0 || >=4.0"
->>>>>>> 5a7f1b9b
     },
     "autoload": {
         "psr-4": { "Sonata\\ClassificationBundle\\": "" },
