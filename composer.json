{
    "name": "sonata-project/classification-bundle",
    "type": "symfony-bundle",
    "description": "Symfony SonataClassificationBundle",
    "keywords": [
        "category",
        "tag",
        "taxonomy"
    ],
    "homepage": "https://sonata-project.org/bundles/classification",
    "license": "MIT",
    "authors": [
        {
            "name": "Thomas Rabaix",
            "email": "thomas.rabaix@sonata-project.org",
            "homepage": "https://sonata-project.org"
        },
        {
            "name": "Sonata Community",
            "homepage": "https://github.com/sonata-project/SonataClassificationBundle/contributors"
        }
    ],
    "require": {
<<<<<<< HEAD
        "php": "^7.1",
        "cocur/slugify": "^1.4 || ^2.0 || ^3.0",
        "sonata-project/admin-bundle": "^3.1",
        "sonata-project/core-bundle": "^3.2",
        "sonata-project/datagrid-bundle": "^2.2.1",
        "sonata-project/doctrine-orm-admin-bundle": "^3.0",
        "sonata-project/easy-extends-bundle": "^2.2",
=======
        "php": "^5.6 || ^7.0",
        "cocur/slugify": "^2.0 || ^3.0",
        "sonata-project/admin-bundle": "^3.31",
        "sonata-project/core-bundle": "^3.9",
        "sonata-project/datagrid-bundle": "^2.3",
        "sonata-project/doctrine-orm-admin-bundle": "^3.4",
        "sonata-project/easy-extends-bundle": "^2.5",
>>>>>>> 1c5782a3
        "symfony/config": "^2.8 || ^3.2 || ^4.0",
        "symfony/console": "^2.8 || ^3.2 || ^4.0",
        "symfony/dependency-injection": "^2.8 || ^3.2 || ^4.0",
        "symfony/form": "^2.8 || ^3.2 || ^4.0",
        "symfony/http-foundation": "^2.8 || ^3.2 || ^4.0",
        "symfony/http-kernel": "^2.8 || ^3.2 || ^4.0",
        "symfony/options-resolver": "^2.8 || ^3.2 || ^4.0",
        "twig/twig": "^1.35 || ^2.0"
    },
    "conflict": {
        "friendsofsymfony/rest-bundle": "<2.1 || >=3.0",
        "jms/serializer": "<0.13",
        "sonata-project/block-bundle": "<3.0 || >=4.0",
        "sonata-project/media-bundle": "<3.0 || >=5.0"
    },
    "require-dev": {
        "friendsofsymfony/rest-bundle": "^2.1",
<<<<<<< HEAD
        "jms/serializer-bundle": "^0.13 || ^1.0",
        "sonata-project/block-bundle": "^3.3.1",
        "sonata-project/media-bundle": "^3.0 || ^4.0@dev",
        "symfony/phpunit-bridge": "^3.3 || ^4.0"
=======
        "jms/serializer-bundle": "^1.0 || ^2.0",
        "sonata-project/block-bundle": "^3.11",
        "sonata-project/media-bundle": "^3.10",
        "symfony/phpunit-bridge": "^4.0"
>>>>>>> 1c5782a3
    },
    "suggest": {
        "sonata-project/block-bundle": "For rendering dynamic list blocks on a page.",
        "sonata-project/media-bundle": "For media management"
    },
    "config": {
        "sort-packages": true
    },
    "extra": {
        "branch-alias": {
            "dev-master": "4.x-dev"
        }
    },
    "autoload": {
        "psr-4": {
            "Sonata\\ClassificationBundle\\": "src/"
        }
    },
    "autoload-dev": {
        "psr-4": {
            "Sonata\\ClassificationBundle\\Tests\\": "tests/"
        }
    }
}<|MERGE_RESOLUTION|>--- conflicted
+++ resolved
@@ -21,23 +21,13 @@
         }
     ],
     "require": {
-<<<<<<< HEAD
         "php": "^7.1",
-        "cocur/slugify": "^1.4 || ^2.0 || ^3.0",
-        "sonata-project/admin-bundle": "^3.1",
-        "sonata-project/core-bundle": "^3.2",
-        "sonata-project/datagrid-bundle": "^2.2.1",
-        "sonata-project/doctrine-orm-admin-bundle": "^3.0",
-        "sonata-project/easy-extends-bundle": "^2.2",
-=======
-        "php": "^5.6 || ^7.0",
         "cocur/slugify": "^2.0 || ^3.0",
         "sonata-project/admin-bundle": "^3.31",
         "sonata-project/core-bundle": "^3.9",
         "sonata-project/datagrid-bundle": "^2.3",
         "sonata-project/doctrine-orm-admin-bundle": "^3.4",
         "sonata-project/easy-extends-bundle": "^2.5",
->>>>>>> 1c5782a3
         "symfony/config": "^2.8 || ^3.2 || ^4.0",
         "symfony/console": "^2.8 || ^3.2 || ^4.0",
         "symfony/dependency-injection": "^2.8 || ^3.2 || ^4.0",
@@ -55,17 +45,10 @@
     },
     "require-dev": {
         "friendsofsymfony/rest-bundle": "^2.1",
-<<<<<<< HEAD
-        "jms/serializer-bundle": "^0.13 || ^1.0",
-        "sonata-project/block-bundle": "^3.3.1",
-        "sonata-project/media-bundle": "^3.0 || ^4.0@dev",
-        "symfony/phpunit-bridge": "^3.3 || ^4.0"
-=======
         "jms/serializer-bundle": "^1.0 || ^2.0",
         "sonata-project/block-bundle": "^3.11",
-        "sonata-project/media-bundle": "^3.10",
+        "sonata-project/media-bundle": "^3.10 || ^4.0@dev",
         "symfony/phpunit-bridge": "^4.0"
->>>>>>> 1c5782a3
     },
     "suggest": {
         "sonata-project/block-bundle": "For rendering dynamic list blocks on a page.",
