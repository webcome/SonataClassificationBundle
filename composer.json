{
    "name": "sonata-project/classification-bundle",
    "type": "symfony-bundle",
    "description": "Symfony SonataClassificationBundle",
    "keywords": ["category", "tag", "taxonomy"],
    "homepage": "https://sonata-project.org/bundles/classification",
    "license": "MIT",
    "authors": [
        {
            "name": "Thomas Rabaix",
            "email": "thomas.rabaix@sonata-project.org",
            "homepage": "https://sonata-project.org"
        },
        {
            "name": "Sonata Community",
            "homepage": "https://github.com/sonata-project/SonataClassificationBundle/contributors"
        }
    ],
    "require": {
        "php": "^7.1",
        "cocur/slugify": "^1.4 || ^2.0",
        "sonata-project/admin-bundle": "^3.1",
        "sonata-project/core-bundle": "^3.2",
        "sonata-project/datagrid-bundle": "^2.2.1",
        "sonata-project/doctrine-orm-admin-bundle": "^3.0",
        "sonata-project/easy-extends-bundle": "^2.2",
        "symfony/config": "^2.8 || ^3.2",
        "symfony/console": "^2.8 || ^3.2",
        "symfony/dependency-injection": "^2.8 || ^3.2",
        "symfony/form": "^2.8 || ^3.2",
        "symfony/http-foundation": "^2.8 || ^3.2",
        "symfony/http-kernel": "^2.8 || ^3.2",
        "symfony/options-resolver": "^2.8 || ^3.2",
        "twig/twig": "^1.14.2 || ^2.0"
    },
    "require-dev": {
        "friendsofsymfony/rest-bundle": "^1.1 || ^2.0",
        "jms/serializer-bundle": "^0.13 || ^1.0",
        "sllh/php-cs-fixer-styleci-bridge": "^2.0",
        "sonata-project/block-bundle": "^3.3.1",
<<<<<<< HEAD
        "sonata-project/media-bundle": "^3.0 || ^4.0@dev",
        "symfony/phpunit-bridge": "^2.7 || ^3.0"
=======
        "sonata-project/media-bundle": "^3.0",
        "symfony/phpunit-bridge": "^3.3"
>>>>>>> 106fd600
    },
    "suggest": {
        "sonata-project/block-bundle": "For rendering dynamic list blocks on a page.",
        "sonata-project/media-bundle": "For media management"
    },
    "conflict": {
        "jms/serializer": "<0.13",
        "sonata-project/block-bundle": "<3.0 || >=4.0",
        "sonata-project/media-bundle": "<3.0 || >=5.0"
    },
    "autoload": {
        "psr-4": { "Sonata\\ClassificationBundle\\": "" },
        "exclude-from-classmap": [
            "Tests/"
        ]
    },
    "autoload-dev": {
        "psr-4": { "Sonata\\ClassificationBundle\\Tests\\": "Tests/" }
    },
    "config": {
        "sort-packages": true
    },
    "extra": {
        "branch-alias": {
            "dev-master": "4.x-dev"
        }
    }
}<|MERGE_RESOLUTION|>--- conflicted
+++ resolved
@@ -38,13 +38,8 @@
         "jms/serializer-bundle": "^0.13 || ^1.0",
         "sllh/php-cs-fixer-styleci-bridge": "^2.0",
         "sonata-project/block-bundle": "^3.3.1",
-<<<<<<< HEAD
         "sonata-project/media-bundle": "^3.0 || ^4.0@dev",
-        "symfony/phpunit-bridge": "^2.7 || ^3.0"
-=======
-        "sonata-project/media-bundle": "^3.0",
         "symfony/phpunit-bridge": "^3.3"
->>>>>>> 106fd600
     },
     "suggest": {
         "sonata-project/block-bundle": "For rendering dynamic list blocks on a page.",
