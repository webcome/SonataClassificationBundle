--- conflicted
+++ resolved
@@ -21,18 +21,7 @@
  */
 class CategoryChoiceLoaderTest extends TestCase
 {
-<<<<<<< HEAD
-    protected function setUp(): void
-    {
-        if (!interface_exists(ChoiceLoaderInterface::class)) {
-            $this->markTestSkipped('Test only available for >= SF3.0');
-        }
-    }
-
     public function testLoadChoiceList(): void
-=======
-    public function testLoadChoiceList()
->>>>>>> b8c8ef0c
     {
         $choices = [
             1 => 'foo',
